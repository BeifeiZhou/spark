package spark.storage

import akka.actor._

import spark.KryoSerializer
import java.util.concurrent.ArrayBlockingQueue
import util.Random

/**
 * This class tests the BlockManager and MemoryStore for thread safety and
 * deadlocks. It spawns a number of producer and consumer threads. Producer
 * threads continuously pushes blocks into the BlockManager and consumer
 * threads continuously retrieves the blocks form the BlockManager and tests
 * whether the block is correct or not.
 */
private[spark] object ThreadingTest {

  val numProducers = 5
  val numBlocksPerProducer = 20000

  private[spark] class ProducerThread(manager: BlockManager, id: Int) extends Thread {
    val queue = new ArrayBlockingQueue[(String, Seq[Int])](100)

    override def run() {
      for (i <- 1 to numBlocksPerProducer) {
        val blockId = "b-" + id + "-" + i
        val blockSize = Random.nextInt(1000)
        val block = (1 to blockSize).map(_ => Random.nextInt())
        val level = randomLevel()
        val startTime = System.currentTimeMillis()
        manager.put(blockId, block.iterator, level, true)
        println("Pushed block " + blockId + " in " + (System.currentTimeMillis - startTime) + " ms")
        queue.add((blockId, block))
      }
      println("Producer thread " + id + " terminated")
    }

    def randomLevel(): StorageLevel = {
      math.abs(Random.nextInt()) % 4 match {
        case 0 => StorageLevel.MEMORY_ONLY
        case 1 => StorageLevel.MEMORY_ONLY_SER
        case 2 => StorageLevel.MEMORY_AND_DISK
        case 3 => StorageLevel.MEMORY_AND_DISK_SER
      }
    }
  }

  private[spark] class ConsumerThread(
      manager: BlockManager,
      queue: ArrayBlockingQueue[(String, Seq[Int])]
    ) extends Thread {
    var numBlockConsumed = 0

    override def run() {
      println("Consumer thread started")
      while(numBlockConsumed < numBlocksPerProducer) {
        val (blockId, block) = queue.take()
        val startTime = System.currentTimeMillis()
        manager.get(blockId) match {
          case Some(retrievedBlock) =>
            assert(retrievedBlock.toList.asInstanceOf[List[Int]] == block.toList,
              "Block " + blockId + " did not match")
            println("Got block " + blockId + " in " +
              (System.currentTimeMillis - startTime) + " ms")
          case None =>
            assert(false, "Block " + blockId + " could not be retrieved")
        }
        numBlockConsumed += 1
      }
      println("Consumer thread terminated")
    }
  }

  def main(args: Array[String]) {
    System.setProperty("spark.kryoserializer.buffer.mb", "1")
    val actorSystem = ActorSystem("test")
    val serializer = new KryoSerializer
<<<<<<< HEAD
    val driverIp: String = System.getProperty("spark.driver.host", "localhost")
    val driverPort: Int = System.getProperty("spark.driver.port", "7077").toInt
    val blockManagerMaster = new BlockManagerMaster(actorSystem, true, true, driverIp, driverPort)
    val blockManager = new BlockManager(actorSystem, blockManagerMaster, serializer, 1024 * 1024)
=======
    val masterIp: String = System.getProperty("spark.master.host", "localhost")
    val masterPort: Int = System.getProperty("spark.master.port", "7077").toInt
    val blockManagerMaster = new BlockManagerMaster(actorSystem, true, true, masterIp, masterPort)
    val blockManager = new BlockManager(
      "<driver>", actorSystem, blockManagerMaster, serializer, 1024 * 1024)
>>>>>>> f03d9760
    val producers = (1 to numProducers).map(i => new ProducerThread(blockManager, i))
    val consumers = producers.map(p => new ConsumerThread(blockManager, p.queue))
    producers.foreach(_.start)
    consumers.foreach(_.start)
    producers.foreach(_.join)
    consumers.foreach(_.join)
    blockManager.stop()
    blockManagerMaster.stop()
    actorSystem.shutdown()
    actorSystem.awaitTermination()
    println("Everything stopped.")
    println(
      "It will take sometime for the JVM to clean all temporary files and shutdown. Sit tight.")
  }
}<|MERGE_RESOLUTION|>--- conflicted
+++ resolved
@@ -75,18 +75,11 @@
     System.setProperty("spark.kryoserializer.buffer.mb", "1")
     val actorSystem = ActorSystem("test")
     val serializer = new KryoSerializer
-<<<<<<< HEAD
     val driverIp: String = System.getProperty("spark.driver.host", "localhost")
     val driverPort: Int = System.getProperty("spark.driver.port", "7077").toInt
     val blockManagerMaster = new BlockManagerMaster(actorSystem, true, true, driverIp, driverPort)
-    val blockManager = new BlockManager(actorSystem, blockManagerMaster, serializer, 1024 * 1024)
-=======
-    val masterIp: String = System.getProperty("spark.master.host", "localhost")
-    val masterPort: Int = System.getProperty("spark.master.port", "7077").toInt
-    val blockManagerMaster = new BlockManagerMaster(actorSystem, true, true, masterIp, masterPort)
     val blockManager = new BlockManager(
       "<driver>", actorSystem, blockManagerMaster, serializer, 1024 * 1024)
->>>>>>> f03d9760
     val producers = (1 to numProducers).map(i => new ProducerThread(blockManager, i))
     val consumers = producers.map(p => new ConsumerThread(blockManager, p.queue))
     producers.foreach(_.start)
