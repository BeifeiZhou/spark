package spark.streaming.dstream

import spark.streaming.StreamingContext._

import spark.RDD
import spark.rdd.{CoGroupedRDD, MapPartitionsRDD}
import spark.Partitioner
import spark.SparkContext._
import spark.storage.StorageLevel

import scala.collection.mutable.ArrayBuffer
import spark.streaming.{Duration, Interval, Time, DStream}

private[streaming]
class ReducedWindowedDStream[K: ClassManifest, V: ClassManifest](
    parent: DStream[(K, V)],
    reduceFunc: (V, V) => V,
    invReduceFunc: (V, V) => V,
    filterFunc: Option[((K, V)) => Boolean],
    _windowDuration: Duration,
    _slideDuration: Duration,
    partitioner: Partitioner
  ) extends DStream[(K,V)](parent.ssc) {

  assert(_windowDuration.isMultipleOf(parent.slideDuration),
    "The window duration of ReducedWindowedDStream (" + _slideDuration + ") " +
      "must be multiple of the slide duration of parent DStream (" + parent.slideDuration + ")"
  )

  assert(_slideDuration.isMultipleOf(parent.slideDuration),
    "The slide duration of ReducedWindowedDStream (" + _slideDuration + ") " +
      "must be multiple of the slide duration of parent DStream (" + parent.slideDuration + ")"
  )

  // Reduce each batch of data using reduceByKey which will be further reduced by window 
  // by ReducedWindowedDStream
  val reducedStream = parent.reduceByKey(reduceFunc, partitioner)

  // Persist RDDs to memory by default as these RDDs are going to be reused.
  super.persist(StorageLevel.MEMORY_ONLY_SER)
  reducedStream.persist(StorageLevel.MEMORY_ONLY_SER)

  def windowDuration: Duration =  _windowDuration

  override def dependencies = List(reducedStream)

  override def slideDuration: Duration = _slideDuration

  override val mustCheckpoint = true

  override def parentRememberDuration: Duration = rememberDuration + windowDuration

  override def persist(storageLevel: StorageLevel): DStream[(K,V)] = {
    super.persist(storageLevel)
    reducedStream.persist(storageLevel)
    this
  }

  override def checkpoint(interval: Duration): DStream[(K, V)] = {
    super.checkpoint(interval)
    //reducedStream.checkpoint(interval)
    this
  }

  override def compute(validTime: Time): Option[RDD[(K, V)]] = {
    val reduceF = reduceFunc
    val invReduceF = invReduceFunc

    val currentTime = validTime
    val currentWindow = new Interval(currentTime - windowDuration + parent.slideDuration, currentTime)
    val previousWindow = currentWindow - slideDuration

    logDebug("Window time = " + windowDuration)
    logDebug("Slide time = " + slideDuration)
    logDebug("ZeroTime = " + zeroTime)
    logDebug("Current window = " + currentWindow)
    logDebug("Previous window = " + previousWindow)

    //  _____________________________
    // |  previous window   _________|___________________
    // |___________________|       current window        |  --------------> Time
    //                     |_____________________________|
    //
    // |________ _________|          |________ _________|
    //          |                             |
    //          V                             V
    //       old RDDs                     new RDDs
    //

    // Get the RDDs of the reduced values in "old time steps"
    val oldRDDs =
      reducedStream.slice(previousWindow.beginTime, currentWindow.beginTime - parent.slideDuration)
    logDebug("# old RDDs = " + oldRDDs.size)

    // Get the RDDs of the reduced values in "new time steps"
    val newRDDs =
      reducedStream.slice(previousWindow.endTime + parent.slideDuration, currentWindow.endTime)
    logDebug("# new RDDs = " + newRDDs.size)

    // Get the RDD of the reduced value of the previous window
    val previousWindowRDD =
      getOrCompute(previousWindow.endTime).getOrElse(ssc.sc.makeRDD(Seq[(K,V)]()))

    // Make the list of RDDs that needs to cogrouped together for reducing their reduced values
    val allRDDs = new ArrayBuffer[RDD[(K, V)]]() += previousWindowRDD ++= oldRDDs ++= newRDDs

    // Cogroup the reduced RDDs and merge the reduced values
<<<<<<< HEAD
    val cogroupedRDD =
      new CoGroupedRDD[K](allRDDs.toSeq.asInstanceOf[Seq[RDD[(_, _)]]], partitioner)
=======
    val cogroupedRDD = new CoGroupedRDD[K](allRDDs.toSeq.asInstanceOf[Seq[RDD[(K, _)]]], partitioner)
    //val mergeValuesFunc = mergeValues(oldRDDs.size, newRDDs.size) _
>>>>>>> 03d84799

    val numOldValues = oldRDDs.size
    val numNewValues = newRDDs.size

    val mergeValues = (seqOfValues: Seq[Seq[V]]) => {
      if (seqOfValues.size != 1 + numOldValues + numNewValues) {
        throw new Exception("Unexpected number of sequences of reduced values")
      }
      // Getting reduced values "old time steps" that will be removed from current window
      val oldValues = (1 to numOldValues).map(i => seqOfValues(i)).filter(!_.isEmpty).map(_.head)
      // Getting reduced values "new time steps"
      val newValues =
        (1 to numNewValues).map(i => seqOfValues(numOldValues + i)).filter(!_.isEmpty).map(_.head)

      if (seqOfValues(0).isEmpty) {
        // If previous window's reduce value does not exist, then at least new values should exist
        if (newValues.isEmpty) {
          throw new Exception("Neither previous window has value for key, nor new values found. " +
            "Are you sure your key class hashes consistently?")
        }
        // Reduce the new values
        newValues.reduce(reduceF) // return
      } else {
        // Get the previous window's reduced value
        var tempValue = seqOfValues(0).head
        // If old values exists, then inverse reduce then from previous value
        if (!oldValues.isEmpty) {
          tempValue = invReduceF(tempValue, oldValues.reduce(reduceF))
        }
        // If new values exists, then reduce them with previous value
        if (!newValues.isEmpty) {
          tempValue = reduceF(tempValue, newValues.reduce(reduceF))
        }
        tempValue // return
      }
    }

    val mergedValuesRDD = cogroupedRDD.asInstanceOf[RDD[(K,Seq[Seq[V]])]].mapValues(mergeValues)

    if (filterFunc.isDefined) {
      Some(mergedValuesRDD.filter(filterFunc.get))
    } else {
      Some(mergedValuesRDD)
    }
  }
}

<|MERGE_RESOLUTION|>--- conflicted
+++ resolved
@@ -105,13 +105,8 @@
     val allRDDs = new ArrayBuffer[RDD[(K, V)]]() += previousWindowRDD ++= oldRDDs ++= newRDDs
 
     // Cogroup the reduced RDDs and merge the reduced values
-<<<<<<< HEAD
-    val cogroupedRDD =
-      new CoGroupedRDD[K](allRDDs.toSeq.asInstanceOf[Seq[RDD[(_, _)]]], partitioner)
-=======
     val cogroupedRDD = new CoGroupedRDD[K](allRDDs.toSeq.asInstanceOf[Seq[RDD[(K, _)]]], partitioner)
     //val mergeValuesFunc = mergeValues(oldRDDs.size, newRDDs.size) _
->>>>>>> 03d84799
 
     val numOldValues = oldRDDs.size
     val numNewValues = newRDDs.size
